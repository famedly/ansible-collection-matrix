--- conflicted
+++ resolved
@@ -37,15 +37,10 @@
 | matrix_synapse_signing_key_path | "/opt/synapse/ssl/{{ matrix_server_name }}.signing.key" |
 | matrix_synapse_version | "v0.99.1.1" |
 | matrix_synapse_log_days_keep | 30 |
-<<<<<<< HEAD
-| matrix_synapse_skip_tls | false |
-| matrix_synapse_registration_secret | _randomly generated_ |
 | matrix_synapse_deployment_method | pip | Either pip or docker [¹](#footnote_1) |
 | matrix_synapse_supervision_method | systemd | Either systemd, runit or docker [¹](#footnote_1) |
 
 <a name="footnote_1">¹</a>: Docker must be used for both or neither deployment and supervision
-=======
->>>>>>> 0e7a31b0
 
 ## Dependencies
 
